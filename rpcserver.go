--- conflicted
+++ resolved
@@ -93,9 +93,6 @@
 	r.server.lnwallet.KeyGenMtx.Lock()
 	defer r.server.lnwallet.KeyGenMtx.Unlock()
 
-<<<<<<< HEAD
-	addr, err := r.server.lnwallet.NewAddress(defaultAccount, waddrmgr.WitnessPubKey)
-=======
 	// Translate the gRPC proto address type to the wallet controller's
 	// available address types.
 	var addrType waddrmgr.AddressType
@@ -110,7 +107,6 @@
 
 	addr, err := r.server.lnwallet.NewAddress(defaultAccount,
 		addrType)
->>>>>>> 61994bc2
 	if err != nil {
 		return nil, err
 	}
